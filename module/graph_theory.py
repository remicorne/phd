### AllenSDK
# #modulenotfounderror?
# from allensdk.api.queries.mouse_connectivity_api import MouseConnectivityApi


import networkx as nx
import matplotlib.pyplot as plt
import numpy as np

from module.utils import (
    flatten,
    figure_cache,
    generate_figure,
    parallel_process,
)
from module.correlogram import corrSelector
from module.Matrix import Matrices
from module.Network import Network
from module.getters import getCompoundAndRatiosDf

########## GENERATE NETWORKS
# network for SINGLE correlation matrix (all weighted --- symetric: undirected -- unsymetric: multiedge and directed)  #DONE
# METTA network made of MULTIPLE correlation matrices (multiedge -- directed -- weighted)

########## COMPARE NETWORKS
# graph metrics : average edge weight, average degree, clustering coefficient, degree distribution, average shortest path length (stats where possible)
# network alignment : GRAAL / NetAlign / Jaccard Index


# USER FUNCTIONS
@figure_cache("network")
def network(
    filename,
    experiment=None,
    correlogram_type=None,
    to_correlate=None,
    p_value_threshold=0.05,
    n_minimum=5,
    columns=None,
    from_scratch=None,
    corr_method="pearson",  # HARD CODE FIXME
    # hierarchical_clustering=None,
):
    """
    This is the function that is called by the user, it will call buildExperimentalCorrelogram that builds a signle correlogram
    The function can be called with parameters, user input will be required if not
    """
    (
        filename,
        experiment,
        correlogram_type,
        to_correlate,
        p_value_threshold,
        n_minimum,
        columns,
        corr_method,
        from_scratch,
    ) = corrSelector(  # generic prompter for selecting corr matrices, probably need to add pearson/spearman
        filename,
        experiment=experiment,
        correlogram_type=correlogram_type,
        to_correlate=to_correlate,
        p_value_threshold=p_value_threshold,
        n_minimum=n_minimum,
        columns=columns,
        corr_method=corr_method,
        from_scratch=from_scratch,
    )
    # hierarchical_clustering=None #need to firgue out correlogram plotting and how it will intergrate
    compound_and_ratios_df = getCompoundAndRatiosDf(filename)
    matrices = Matrices(
        data=compound_and_ratios_df,
        group_by = 'treatment',
        between =correlogram_type, 
        variables = to_correlate.split('-'),
        accross="compound" if correlogram_type == "region" else "region",
        sub_selector ={"experiment":experiment},
        columns=columns,  # ordered to plot
        method=corr_method,  # 'pearson' 'spearman' 'kendall'
        pvalue_threshold=p_value_threshold,
        n_minimum=n_minimum,
    ).matrices

<<<<<<< HEAD
    fig, axs = generate_figure(matrices)
    networks = parallel_process(Network, [(matrix,) for matrix in matrices])
=======



# PLOTTER FUNCTIONS

@get_or_add("network")
def plotExperimentalNetworks( 
    filename,
    experiment,
    correlogram_type,
    to_correlate,
    p_value_threshold,
    n_minimum,
    columns,
    from_scratch,  # Used in decorator
    corr_method,
):
    matrices=buildExperimentCorrmatrices(
                                            filename,
                                            experiment,
                                            correlogram_type, #compound / ratio
                                            to_correlate, # whihc compound/s / ratio/s
                                            p_value_threshold,
                                            n_minimum,
                                            columns, #ordered to plot
                                            corr_method, # 'pearson' 'spearman' 'kendall'
                                            from_scratch,  # Used in decorator
                                            )

    fig = plotExperiment(matrices, plotNetwork) 

    return fig


def plotNetwork(treatment_matrices, ax): 
    '''
    Network/Graph plotter for single correlation matrix ~ to be fed to plotExperiment()
    input: a single element from matricies i.e. for one treatment
    output:  ax with graph plotted
     '''
    df_to_corr, correlation_matrix, T_F_mask_matrix, treatment, to_correlate = treatment_matrices

    G=buildNetwork(df_to_corr, correlation_matrix, T_F_mask_matrix, treatment, to_correlate)
   
    ##### Draw the graph
    # pos = nx.spring_layout(G, seed=42)  # using a seed for consistency need allensdk working 
    edges = G.edges()
    weights = list(nx.get_edge_attributes(G, 'weight').values())
    edge_colors = list(nx.get_edge_attributes(G, 'color').values())

    # Create a custom circular layout based on column order #FIXME
    column_order = list(correlation_matrix.columns)
    num_nodes = len(column_order)
    angles = np.linspace(0, 2 * np.pi, num_nodes, endpoint=False)
    pos = {col: (np.cos(angles[i]), np.sin(angles[i])) for i, col in enumerate(column_order)}

    # Draw nodes and edges
    nx.draw_networkx_nodes(G, pos, node_size=1100, alpha=0.95, node_color='white', edgecolors='black', ax=ax)
    if isinstance(G, nx.DiGraph) or isinstance(G, nx.MultiDiGraph):
        #directed graphs
        nx.draw_networkx_edges(G, pos, edgelist=edges, width=weights, edge_color=edge_colors, ax=ax, node_size=1100, arrowstyle='->', arrowsize=20)
    else:
        #undirected graphs 
        nx.draw_networkx_edges(G, pos, edgelist=edges, width=weights, edge_color=edge_colors, ax=ax, node_size=1100)

    # Add labels to nodes
    node_labels = {node: node for node in G.nodes()}  # Label nodes with their names
    nx.draw_networkx_labels(G, pos, labels=node_labels, font_size=18, ax=ax)

    # Set title for the graph
    ax.set_frame_on(False)  
    ax.set_title(f"{'-'.join(to_correlate)} in {treatment}", fontsize=28, pad=-10, y=1)
    
    return ax

# BUILDER FUNCTIONS 
def buildExperimentalNetworks(matrices):
    '''
    input: matrices i.e. df_to_corr, correlation_matrix, T_F_mask_matrix, treatment, to_correlate for each treatment in an experiment
    output: networks i.e. G, treatment, to_correlate for each treatment in an experiment
    '''
    networks=[]
    for (df_to_corr, correlation_matrix, T_F_mask_matrix, treatment, to_correlate) in matrices:
        G=buildNetwork(df_to_corr, correlation_matrix, T_F_mask_matrix, treatment, to_correlate)
        networks.append([G, treatment, to_correlate])
    return networks


def buildNetwork(df_to_corr, correlation_matrix, T_F_mask_matrix, treatment, to_correlate):
    '''
    input:  matrices[n] = df_to_corr, correlation_matrix, T_F_mask_matrix, treatment, to_correlate 
    --- updates graph_stats df --- #TODO
    output: network/graph for a single treatment G, directed or not based off length of to_correlate 
    '''
    if len(to_correlate)>1:
        G=nx.MultiDiGraph()
    else:
        G = nx.Graph()
    G.clear()
        
    G.add_nodes_from(correlation_matrix.columns.tolist()) #adds every BR as a node
    
    # Iterate through the correlation matrix and significance matrix
    for i, col in enumerate(correlation_matrix.columns): #to_correlate[1]
        for j, row in enumerate(correlation_matrix.index):  #to_correlate[0] 
            
            correlation = correlation_matrix.iloc[j, i]  # As correlation_matrix is symmetric
            mask = T_F_mask_matrix.iloc[j, i]

            # create edge where mask == False (significant correlations)
            if mask == False:
                edge_color = 'red' if correlation > 0 else 'blue'
                # Add edge to the graph with edge weight and color
                if len(to_correlate)>1:

                    #directed edge -  to_correlate[0] --> to_correlate[1] 
                    G.add_edge(row, col, weight=abs(correlation), color=edge_color, label=f"{correlation:.2f}") 
                else:
                    if i > j: #symetric graph - access lower triangle only
                        G.add_edge(col, row, weight=abs(correlation), color=edge_color) 
>>>>>>> 015b765d
    
    [
        network_object.plot_ax(ax)
        for ax, network_object in zip(axs, networks)
    ]

    return fig


# PLOTTER FUNCTIONS
    <|MERGE_RESOLUTION|>--- conflicted
+++ resolved
@@ -81,139 +81,12 @@
         n_minimum=n_minimum,
     ).matrices
 
-<<<<<<< HEAD
     fig, axs = generate_figure(matrices)
     networks = parallel_process(Network, [(matrix,) for matrix in matrices])
-=======
-
-
-
-# PLOTTER FUNCTIONS
-
-@get_or_add("network")
-def plotExperimentalNetworks( 
-    filename,
-    experiment,
-    correlogram_type,
-    to_correlate,
-    p_value_threshold,
-    n_minimum,
-    columns,
-    from_scratch,  # Used in decorator
-    corr_method,
-):
-    matrices=buildExperimentCorrmatrices(
-                                            filename,
-                                            experiment,
-                                            correlogram_type, #compound / ratio
-                                            to_correlate, # whihc compound/s / ratio/s
-                                            p_value_threshold,
-                                            n_minimum,
-                                            columns, #ordered to plot
-                                            corr_method, # 'pearson' 'spearman' 'kendall'
-                                            from_scratch,  # Used in decorator
-                                            )
-
-    fig = plotExperiment(matrices, plotNetwork) 
-
-    return fig
-
-
-def plotNetwork(treatment_matrices, ax): 
-    '''
-    Network/Graph plotter for single correlation matrix ~ to be fed to plotExperiment()
-    input: a single element from matricies i.e. for one treatment
-    output:  ax with graph plotted
-     '''
-    df_to_corr, correlation_matrix, T_F_mask_matrix, treatment, to_correlate = treatment_matrices
-
-    G=buildNetwork(df_to_corr, correlation_matrix, T_F_mask_matrix, treatment, to_correlate)
-   
-    ##### Draw the graph
-    # pos = nx.spring_layout(G, seed=42)  # using a seed for consistency need allensdk working 
-    edges = G.edges()
-    weights = list(nx.get_edge_attributes(G, 'weight').values())
-    edge_colors = list(nx.get_edge_attributes(G, 'color').values())
-
-    # Create a custom circular layout based on column order #FIXME
-    column_order = list(correlation_matrix.columns)
-    num_nodes = len(column_order)
-    angles = np.linspace(0, 2 * np.pi, num_nodes, endpoint=False)
-    pos = {col: (np.cos(angles[i]), np.sin(angles[i])) for i, col in enumerate(column_order)}
-
-    # Draw nodes and edges
-    nx.draw_networkx_nodes(G, pos, node_size=1100, alpha=0.95, node_color='white', edgecolors='black', ax=ax)
-    if isinstance(G, nx.DiGraph) or isinstance(G, nx.MultiDiGraph):
-        #directed graphs
-        nx.draw_networkx_edges(G, pos, edgelist=edges, width=weights, edge_color=edge_colors, ax=ax, node_size=1100, arrowstyle='->', arrowsize=20)
-    else:
-        #undirected graphs 
-        nx.draw_networkx_edges(G, pos, edgelist=edges, width=weights, edge_color=edge_colors, ax=ax, node_size=1100)
-
-    # Add labels to nodes
-    node_labels = {node: node for node in G.nodes()}  # Label nodes with their names
-    nx.draw_networkx_labels(G, pos, labels=node_labels, font_size=18, ax=ax)
-
-    # Set title for the graph
-    ax.set_frame_on(False)  
-    ax.set_title(f"{'-'.join(to_correlate)} in {treatment}", fontsize=28, pad=-10, y=1)
-    
-    return ax
-
-# BUILDER FUNCTIONS 
-def buildExperimentalNetworks(matrices):
-    '''
-    input: matrices i.e. df_to_corr, correlation_matrix, T_F_mask_matrix, treatment, to_correlate for each treatment in an experiment
-    output: networks i.e. G, treatment, to_correlate for each treatment in an experiment
-    '''
-    networks=[]
-    for (df_to_corr, correlation_matrix, T_F_mask_matrix, treatment, to_correlate) in matrices:
-        G=buildNetwork(df_to_corr, correlation_matrix, T_F_mask_matrix, treatment, to_correlate)
-        networks.append([G, treatment, to_correlate])
-    return networks
-
-
-def buildNetwork(df_to_corr, correlation_matrix, T_F_mask_matrix, treatment, to_correlate):
-    '''
-    input:  matrices[n] = df_to_corr, correlation_matrix, T_F_mask_matrix, treatment, to_correlate 
-    --- updates graph_stats df --- #TODO
-    output: network/graph for a single treatment G, directed or not based off length of to_correlate 
-    '''
-    if len(to_correlate)>1:
-        G=nx.MultiDiGraph()
-    else:
-        G = nx.Graph()
-    G.clear()
-        
-    G.add_nodes_from(correlation_matrix.columns.tolist()) #adds every BR as a node
-    
-    # Iterate through the correlation matrix and significance matrix
-    for i, col in enumerate(correlation_matrix.columns): #to_correlate[1]
-        for j, row in enumerate(correlation_matrix.index):  #to_correlate[0] 
-            
-            correlation = correlation_matrix.iloc[j, i]  # As correlation_matrix is symmetric
-            mask = T_F_mask_matrix.iloc[j, i]
-
-            # create edge where mask == False (significant correlations)
-            if mask == False:
-                edge_color = 'red' if correlation > 0 else 'blue'
-                # Add edge to the graph with edge weight and color
-                if len(to_correlate)>1:
-
-                    #directed edge -  to_correlate[0] --> to_correlate[1] 
-                    G.add_edge(row, col, weight=abs(correlation), color=edge_color, label=f"{correlation:.2f}") 
-                else:
-                    if i > j: #symetric graph - access lower triangle only
-                        G.add_edge(col, row, weight=abs(correlation), color=edge_color) 
->>>>>>> 015b765d
     
     [
         network_object.plot_ax(ax)
         for ax, network_object in zip(axs, networks)
     ]
 
-    return fig
-
-
-# PLOTTER FUNCTIONS
-    +    return fig