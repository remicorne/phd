--- conflicted
+++ resolved
@@ -277,11 +277,13 @@
     print("start", time.time() - start, "ms")
     compound_df = getCompoundDf(filename)
     print("getCompoud", time.time() - start, "ms")
+    start = time.time()
     for column, values in selector.items(): #Iterate through the selector dict
         for value in values:
             subvalues = value.split('-')
             subselection_df = compound_df.query('|'.join([f"{column}=='{subvalue}'" for subvalue in subvalues]))
             print("subselection", time.time() - start, "ms")
+            start = time.time()
             for experiment, experiment_groupby_df in subselection_df.groupby(by=['experiment']): 
                 correlograms = []
                 for treatment, group_df in experiment_groupby_df.groupby(by=['treatment']): 
@@ -289,16 +291,41 @@
                     pivot_df = group_df.pivot_table(values='value', index=group_df['mouse_id'], columns=pivot_columns) #Here we just picot our structure to one where each column is a region or compound and each line a mouse    correlogram_df, p_value_mask = [pivot_df.corr(method=method, min_periods=n_minimum).dropna(axis=0, how='all').dropna(axis=1, how='all') for method in methods] # ANd finally we calculate the R values and the pvalue mask in a for loop becaus the go through the exact same treatment
                     methods = [getPearsonR, isSignificant(getPearsonPValue, p_value_threshold)] #This is the list of methods to pass to df.corr. I know you used to pass 'pearson' as a string but this way the R calculation and pvalue mask are 'linked' by being done on the same line
                     correlogram_df, p_value_mask = [pivot_df.corr(method=method, min_periods=n_minimum).loc[tuple(subvalues)].dropna(axis=0, how='all').dropna(axis=1, how='all') for method in methods] # ANd finally we calculate the R values and the pvalue mask in a for loop becaus the go through the exact same treatment
-<<<<<<< HEAD
                     correlograms.append([correlogram_df, p_value_mask.astype(bool), treatment[0], subvalues])
-                plotCorrelograms(f"{column}_{value}_{experiment}", correlograms)
-=======
-                    to_plot.append([correlogram_df, p_value_mask.astype(bool), treatment[0], subvalues])
                     print("corelogram", time.time() - start, "ms")
-                plotCorrelograms(to_plot)
+                    start = time.time()
+                plotCorrelograms(correlograms)
                 print("plot", time.time() - start, "ms")
->>>>>>> 5463fa8b
+                start = time.time()
                 
+def getAndPlotCorrelograms(filename, p_value_threshold=0.05, n_minimum=5): #TODO: Improve performance cuz this is slow AF
+    start = time.time()
+    print("start", time.time() - start, "ms")
+    compound_df = getCompoundDf(filename)
+    print("getCompoud", time.time() - start, "ms")
+    start = time.time()
+    column = {1: 'compound', 2: 'region'}[input("Which correlogram?\n1: compound\n2: region")]
+    value = input(f"Which {column}?\n(Enter {column}) for simple correlogram or {column}-{column} for square correlogram. Select ratio with {column}/{column}")
+    for column, values in selector.items(): #Iterate through the selector dict
+        for value in values:
+            subvalues = value.split('-')
+            subselection_df = compound_df.query('|'.join([f"{column}=='{subvalue}'" for subvalue in subvalues]))
+            print("subselection", time.time() - start, "ms")
+            start = time.time()
+            for experiment, experiment_groupby_df in subselection_df.groupby(by=['experiment']): 
+                correlograms = []
+                for treatment, group_df in experiment_groupby_df.groupby(by=['treatment']): 
+                    pivot_columns = {'region':['region', 'compound'], 'compound': ['compound', 'region']}[column]
+                    pivot_df = group_df.pivot_table(values='value', index=group_df['mouse_id'], columns=pivot_columns) #Here we just picot our structure to one where each column is a region or compound and each line a mouse    correlogram_df, p_value_mask = [pivot_df.corr(method=method, min_periods=n_minimum).dropna(axis=0, how='all').dropna(axis=1, how='all') for method in methods] # ANd finally we calculate the R values and the pvalue mask in a for loop becaus the go through the exact same treatment
+                    methods = [getPearsonR, isSignificant(getPearsonPValue, p_value_threshold)] #This is the list of methods to pass to df.corr. I know you used to pass 'pearson' as a string but this way the R calculation and pvalue mask are 'linked' by being done on the same line
+                    correlogram_df, p_value_mask = [pivot_df.corr(method=method, min_periods=n_minimum).loc[tuple(subvalues)].dropna(axis=0, how='all').dropna(axis=1, how='all') for method in methods] # ANd finally we calculate the R values and the pvalue mask in a for loop becaus the go through the exact same treatment
+                    correlograms.append([correlogram_df, p_value_mask.astype(bool), treatment[0], subvalues])
+                    print("corelogram", time.time() - start, "ms")
+                    start = time.time()
+                plotCorrelograms(correlograms)
+                print("plot", time.time() - start, "ms")
+                start = time.time()
+
 
 def plotCorrelograms(identifier, correlograms):
     fig, axs = plt.subplots(2, 2, figsize=(10,5))
